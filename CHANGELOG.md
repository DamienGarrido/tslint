--- conflicted
+++ resolved
@@ -1,13 +1,10 @@
 Change Log
 ===
 
-<<<<<<< HEAD
-=======
 v3.10.0
 ---
 * Stable release containing changes from the last dev release (v3.10.0-dev.0)
 
->>>>>>> 600e6da4
 v3.10.0-dev.0
 ---
 * [new-rule] `new-parens` rule (#1177)
