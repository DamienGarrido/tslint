/**
 * @license
 * Copyright 2017 Palantir Technologies, Inc.
 *
 * Licensed under the Apache License, Version 2.0 (the "License");
 * you may not use this file except in compliance with the License.
 * You may obtain a copy of the License at
 *
 *     http://www.apache.org/licenses/LICENSE-2.0
 *
 * Unless required by applicable law or agreed to in writing, software
 * distributed under the License is distributed on an "AS IS" BASIS,
 * WITHOUT WARRANTIES OR CONDITIONS OF ANY KIND, either express or implied.
 * See the License for the specific language governing permissions and
 * limitations under the License.
 */

import { join as joinPaths } from "path";

import { findRule } from "../ruleLoader";
import { hasOwnProperty } from "../utils";

// tslint:disable object-literal-sort-keys
// tslint:disable object-literal-key-quotes
export const rules = {
    // TypeScript Specific

    "adjacent-overload-signatures": true,
    "ban-types": {
        options: [
            ["Object", "Avoid using the `Object` type. Did you mean `object`?"],
            [
                "Function",
                "Avoid using the `Function` type. Prefer a specific function type, like `() => void`.",
            ],
            ["Boolean", "Avoid using the `Boolean` type. Did you mean `boolean`?"],
            ["Number", "Avoid using the `Number` type. Did you mean `number`?"],
            ["String", "Avoid using the `String` type. Did you mean `string`?"],
            ["Symbol", "Avoid using the `Symbol` type. Did you mean `symbol`?"],
        ],
    },
    "ban-ts-ignore": true,
    "member-access": {
        options: ["check-accessor", "check-constructor", "check-parameter-property"],
    },
    "member-ordering": {
        options: {
            order: "statics-first",
            alphabetize: true,
        },
    },
    "no-any": true,
    "no-empty-interface": true,
    "no-import-side-effect": true,
    // Technically this is not the strictest setting, but don't want to conflict with "typedef"
    "no-inferrable-types": { options: ["ignore-params"] },
    "no-internal-module": true,
    "no-magic-numbers": true,
    "no-namespace": true,
    "no-non-null-assertion": true,
    "no-reference": true,
    "no-restricted-globals": true,
    "no-this-assignment": true,
    "no-var-requires": true,
    "only-arrow-functions": true,
    "prefer-for-of": true,
    "prefer-readonly": true,
    "promise-function-async": true,
    typedef: {
        options: [
            "call-signature",
            "arrow-call-signature",
            "parameter",
            "arrow-parameter",
            "property-declaration",
            "variable-declaration",
            "member-variable-declaration",
        ],
    },
    "typedef-whitespace": {
        options: [
            {
                "call-signature": "nospace",
                "index-signature": "nospace",
                parameter: "nospace",
                "property-declaration": "nospace",
                "variable-declaration": "nospace",
            },
            {
                "call-signature": "onespace",
                "index-signature": "onespace",
                parameter: "onespace",
                "property-declaration": "onespace",
                "variable-declaration": "onespace",
            },
        ],
    },
    "unified-signatures": true,

    // Functionality
    "await-promise": true,
    // "ban": no sensible default
    "ban-comma-operator": true,
    curly: true,
    forin: true,
    "function-constructor": true,
    // "import-blacklist": no sensible default
    "label-position": true,
    "no-arg": true,
    "no-async-without-await": true,
    "no-bitwise": true,
    "no-conditional-assignment": true,
    "no-console": true,
    "no-construct": true,
    "no-debugger": true,
    "no-duplicate-super": true,
    "no-duplicate-switch-case": true,
    "no-duplicate-variable": { options: ["check-parameters"] },
    "no-dynamic-delete": true,
    "no-empty": true,
    "no-eval": true,
    "no-floating-promises": true,
    "no-for-in-array": true,
    "no-implicit-dependencies": true,
    "no-inferred-empty-object-type": true,
    "no-invalid-template-strings": true,
    // "no-invalid-this": Won't this be deprecated?
    "no-misused-new": true,
    "no-null-keyword": true,
    "no-null-undefined-union": true,
    "no-object-literal-type-assertion": true,
    "no-return-await": true,
    "no-shadowed-variable": true,
    "no-string-literal": true,
    "no-string-throw": true,
    "no-sparse-arrays": true,
    "no-submodule-imports": true,
    "no-tautology-expression": true,
    "no-unbound-method": true,
    "no-unnecessary-class": { options: ["allow-empty-class"] },
    "no-unsafe-any": true,
    "no-unsafe-finally": true,
    "no-unused-expression": true,
    // "no-unused-variable" - deprecated in #3919
    "no-use-before-declare": true,
    "no-var-keyword": true,
    "no-void-expression": true,
    "prefer-conditional-expression": true,
    radix: true,
    "restrict-plus-operands": true,
    "static-this": true,
    "strict-boolean-expressions": true,
    "strict-comparisons": true,
    "strict-type-predicates": true,
    "switch-default": true,
    "triple-equals": true,
    "unnecessary-constructor": true,
    "use-default-type-parameter": true,
    "use-isnan": true,

    // Maintainability

    "cyclomatic-complexity": true,
    eofline: true,
<<<<<<< HEAD
    indent: [true, "spaces"],
    "linebreak-style": [true, "LF"],
    "max-classes-per-file": [true, 1],
    "max-file-line-count": [true, 1000],
    "max-line-length": [true, 120],
    "max-nesting-depth": true,
=======
    indent: { options: ["spaces"] },
    "linebreak-style": { options: "LF" },
    "max-classes-per-file": { options: 1 },
    "max-file-line-count": { options: 1000 },
    "max-line-length": {
        options: { limit: 120 },
    },
>>>>>>> 5d135e8c
    "no-default-export": true,
    "no-default-import": true,
    "no-duplicate-imports": true,
    "no-irregular-whitespace": true,
    "no-mergeable-namespace": true,
    "no-parameter-reassignment": true,
    "no-require-imports": true,
    "no-trailing-whitespace": true,
    "object-literal-sort-keys": true,
    "prefer-const": true,
    "trailing-comma": {
        options: {
            esSpecCompliant: true,
            multiline: "always",
            singleline: "never",
        },
    },

    // Style

    align: {
        options: ["parameters", "arguments", "statements", "elements", "members"],
    },
    "array-type": { options: "array-simple" },
    "arrow-parens": true,
    "arrow-return-shorthand": { options: "multiline" },
    "binary-expression-operand-order": true,
    "callable-types": true,
    "class-name": true,
    "comment-format": { options: ["check-space", "check-uppercase"] },
    "comment-type": { options: ["singleline", "multiline", "doc", "directive"] },
    "completed-docs": true,
    deprecation: true,
    encoding: true,
    "file-name-casing": { options: "camel-case" },
    "import-spacing": true,
    "increment-decrement": true,
    "interface-name": true,
    "interface-over-type-literal": true,
    "jsdoc-format": { options: "check-multiline-start" },
    "match-default-export-name": true,
    "new-parens": true,
    "newline-before-return": true,
    "newline-per-chained-call": true,
    "no-angle-bracket-type-assertion": true,
    "no-boolean-literal-compare": true,
    "no-consecutive-blank-lines": true,
    "no-parameter-properties": true,
    "no-redundant-jsdoc": true,
    "no-reference-import": true,
    "no-unnecessary-callback-wrapper": true,
    "no-unnecessary-initializer": true,
    "no-unnecessary-qualifier": true,
    "no-unnecessary-type-assertion": true,
    "number-literal-format": true,
    "object-literal-key-quotes": { options: "consistent-as-needed" },
    "object-literal-shorthand": true,
    "one-line": {
        options: [
            "check-catch",
            "check-else",
            "check-finally",
            "check-open-brace",
            "check-whitespace",
        ],
    },
    "one-variable-per-declaration": true,
    "ordered-imports": {
        options: {
            "grouped-imports": true,
            "import-sources-order": "case-insensitive",
            "named-imports-order": "case-insensitive",
            "module-source-path": "full",
        },
    },
    "prefer-function-over-method": true,
    "prefer-method-signature": true,
    "prefer-object-spread": true,
    "prefer-switch": true,
    "prefer-template": true,
    "prefer-while": true,
    quotemark: {
        options: ["double", "avoid-escape", "avoid-template"],
    },
    "return-undefined": true,
    semicolon: { options: ["always"] },
    "space-before-function-paren": {
        options: {
            anonymous: "never",
            asyncArrow: "always",
            constructor: "never",
            method: "never",
            named: "never",
        },
    },
    "space-within-parens": { options: 0 },
    "switch-final-break": true,
    "type-literal-delimiter": true,
    "unnecessary-bind": true,
    "unnecessary-else": true,
    "variable-name": { options: ["ban-keywords", "check-format", "require-const-for-all-caps"] },
    whitespace: {
        options: [
            "check-branch",
            "check-decl",
            "check-operator",
            "check-module",
            "check-separator",
            "check-type",
            "check-typecast",
            "check-preblock",
            "check-type-operator",
            "check-rest-spread",
        ],
    },
};

export const RULES_EXCLUDED_FROM_ALL_CONFIG = [
    "ban",
    "fileHeader",
    "importBlacklist",
    "noInvalidThis",
    "noSwitchCaseFallThrough",
    "typeofCompare",
    "noUnusedVariable",
];

// Exclude typescript-only rules from jsRules, otherwise it's identical.
export const jsRules: { [key: string]: any } = {};
for (const key in rules) {
    if (!hasOwnProperty(rules, key)) {
        continue;
    }

    const Rule = findRule(key, joinPaths(__dirname, "..", "rules"));
    if (Rule === undefined) {
        throw new Error(`Couldn't find rule '${key}'.`);
    }
    if (!Rule.metadata.typescriptOnly) {
        jsRules[key] = (rules as any)[key];
    }
}<|MERGE_RESOLUTION|>--- conflicted
+++ resolved
@@ -162,14 +162,6 @@
 
     "cyclomatic-complexity": true,
     eofline: true,
-<<<<<<< HEAD
-    indent: [true, "spaces"],
-    "linebreak-style": [true, "LF"],
-    "max-classes-per-file": [true, 1],
-    "max-file-line-count": [true, 1000],
-    "max-line-length": [true, 120],
-    "max-nesting-depth": true,
-=======
     indent: { options: ["spaces"] },
     "linebreak-style": { options: "LF" },
     "max-classes-per-file": { options: 1 },
@@ -177,7 +169,7 @@
     "max-line-length": {
         options: { limit: 120 },
     },
->>>>>>> 5d135e8c
+    "max-nesting-depth": true,
     "no-default-export": true,
     "no-default-import": true,
     "no-duplicate-imports": true,
